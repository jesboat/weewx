--- conflicted
+++ resolved
@@ -61,15 +61,8 @@
                 db_input high weewx/ws28xx_frequency || true
             fi
 
-<<<<<<< HEAD
-            if [ "$RET" = "WS23xx" ]; then
-                db_input high weewx/ws23xx_model || true
-                db_go
-                db_input high weewx/ws23xx_port || true
-=======
             if [ "$RET" = "TE923" ]; then
                 db_input high weewx/te923_model || true
->>>>>>> 9a73e1b5
             fi
             ;;
     esac
