/* styles for weewx documentation */
﻿/* $Id$ */

body, p, ol, ul, li, dl, dt, dd, table, tr, td, div, h1, h2, h3, h4 {
  font-family: Verdana,arial,sans-serif;
  font-size: 11pt;
  color: black;
}
li {
  margin-right: 10%;
<<<<<<< HEAD
=======
  margin-top: 10px;
}
#toc li {
  margin-top: 0px;
>>>>>>> 9a73e1b5
}
dt {
  margin-top: 10px;
}
dd {
  margin-top: 5px;
}
h1 {
  font-size: 160%;
  font-weight: bold;
  color: #FFFFFF;
  border: 1px solid black;
  background-color: #008080;
  padding-left: .5em;
  padding-right: .5em;
  margin-top: 30pt;
}
h2 {
  font-size: 140%;
  font-weight: bold;
  color: teal;
  margin-top: 20pt;
}
h3 {
  font-size: 120%;
  font-weight: bold;
  color: teal;
}
h4 {
  font-size: 100%;
  font-weight: bold;
  color: teal;
}
table {
  border-collapse: collapse;
}
table.code td {
  font-family: "Courier New", Courier, monospace;
}
table.center {
  margin-left:auto; 
  margin-right:auto;
  text-align:left;
}
tr {
  vertical-align: top;
}
td {
  border: 1px solid #dfdfdf; 
  padding: 5px;
}
.code {
  font-family: "Courier New", Courier, monospace;
}
.symcode {
  font-family: "Courier New", Courier, monospace;
  font-style: italic;
}
.indent {
  margin-left: 40px;
  margin-right: 80px;
}
.tty {
  font-family: "Courier New", Courier, monospace;
  font-size: 90%;
  margin: 0px 20px 0px 20px;
  background-color: #FFFFe0;
  border: 1px solid #ddddaa;
  padding: 3px;
  white-space: pre;
}
.title {
  margin-top: 0px;
}
.config_section {
}
.config_option {
  font-family: "Courier New", Courier, monospace;
  font-weight: bold;
  color: black;
  margin-bottom: -12px;
}
.config_important {
  font-family: "Courier New", Courier, monospace;
  font-weight: bold;
  color: #bb9900;
  margin-bottom: -12px;
}
.highlight {
  background-color: #FFCC99;
}
.text_highlight {
  font-weight: bold;
  background-color: #f0f0f0;
  padding-left: 10px;
  padding-right: 10px;
}
.center {
  text-align: center;
}
.example_output {
  font-family: "Times New Roman", Times, serif;
  padding: 5px;
  border: thin #000000 dotted;
  margin: 0px 20px 0px 20px;
}
div#toc ul {
  list-style: none;
}
.image {
  padding: 5px;
}
.image-right {
  padding-left: 50px;
  padding-right: 20px;
  float: right;
}
.caption {
  font-size: 80%;
  text-align: center;	
}
.warning {
  background-color: #ffeeee;
  border: 1px solid #ffdddd;
  margin: 10px;
  padding: 5px;
}
.copyright {
  font-style: italic;
  text-align: right;
  color: #FFFFFF;
  border: 1px solid black;
  background-color: #008080;
  padding-top: 5px;
  padding-bottom: 10px;
  padding-right: 10px;
  margin-top: 30pt;
}
.prompt {
  font-weight: bold;
}
.thumbnail {
  width: 14px;
}
.locations {
  margin-left: 20px;
  border: none;
}
.locations tr {
  border: none;
  vertical-align: middle;
}
.locations_banner {
  font-weight: bold;
  border: 1px solid #447777;
}
.tabs {
  float: left;
  margin-left: 20px;
  margin-right: 20px;
}
.tab {
  font-size: 80%;
  font-weight: bold;
  color: #aaaaaa;
  margin: 0px;
  padding: 4px 16px 4px 16px;
  float: left;
  cursor: pointer;
}
.selected {
  color: black;
  border-top: 1px solid #447777;
  border-left: 1px solid #447777;
  border-right: 1px solid #447777;
  background-color: #88bbbb;
}
.version {
  font-size: 60%;
}
.logo {
  width: 48px;
  padding-right: 10px;
}<|MERGE_RESOLUTION|>--- conflicted
+++ resolved
@@ -8,13 +8,7 @@
 }
 li {
   margin-right: 10%;
-<<<<<<< HEAD
-=======
   margin-top: 10px;
-}
-#toc li {
-  margin-top: 0px;
->>>>>>> 9a73e1b5
 }
 dt {
   margin-top: 10px;
