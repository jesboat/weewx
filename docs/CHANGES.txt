--- conflicted
+++ resolved
@@ -4,7 +4,6 @@
 For complete documentation, see http://www.weewx.com/docs
 
 
-<<<<<<< HEAD
 2.0.0 XX/YY/12
 
 Changed  the  engine architecture  so  it  is more  event  driven.  It now  uses
@@ -22,10 +21,7 @@
 When doing DMPAFT, no longer tries to correct for DST.
 
 
-1.14.0 06/15/12
-=======
 1.14.0 06/18/12
->>>>>>> a4b7b11f
 
 Added smartphone formatted mobile webpage, contributed by user Torbjörn Einarsson.
 If you are doing a fresh install, then these pages will be generated automatically.
